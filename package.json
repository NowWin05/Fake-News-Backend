{
  "name": "fake-news-detector-backend",
  "version": "1.0.0",
  "description": "Backend for Fake News Detection application",
  "main": "server.js",
  "scripts": {
    "start": "node server.js",
    "dev": "nodemon server.js"
  },
  "dependencies": {
<<<<<<< HEAD
    "axios": "^1.8.4",
=======
    "@tensorflow-models/toxicity": "^1.2.2",
    "@tensorflow-models/universal-sentence-encoder": "^1.3.3",
    "@tensorflow/tfjs": "^3.21.0",
    "axios": "^1.4.0",
>>>>>>> 407f70ff
    "cheerio": "^1.0.0-rc.12",
    "cors": "^2.8.5",
    "dotenv": "^16.3.1",
    "express": "^4.18.2",
    "mongoose": "^7.3.1",
    "natural": "^6.5.0",
    "node-fetch": "^2.6.7"
  },
  "devDependencies": {
    "nodemon": "^2.0.22"
  }
}<|MERGE_RESOLUTION|>--- conflicted
+++ resolved
@@ -8,14 +8,7 @@
     "dev": "nodemon server.js"
   },
   "dependencies": {
-<<<<<<< HEAD
     "axios": "^1.8.4",
-=======
-    "@tensorflow-models/toxicity": "^1.2.2",
-    "@tensorflow-models/universal-sentence-encoder": "^1.3.3",
-    "@tensorflow/tfjs": "^3.21.0",
-    "axios": "^1.4.0",
->>>>>>> 407f70ff
     "cheerio": "^1.0.0-rc.12",
     "cors": "^2.8.5",
     "dotenv": "^16.3.1",
